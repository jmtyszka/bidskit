--- conflicted
+++ resolved
@@ -52,35 +52,32 @@
     # Parse command line arguments
     parser = argparse.ArgumentParser(description='Convert DICOM files to BIDS-compliant Nifty structure')
 
-<<<<<<< HEAD
     parser.add_argument(
         '-d', '--dataset', default='.',
         help='BIDS dataset directory containing sourcedata subdirectory'
     )
 
-    # Add individual subject handling
     parser.add_argument(
         '-subj', '--subjects', nargs='+', default=[],
         help='List of subject IDs to convert (eg --subjects alpha bravo charlie)'
     )
 
-    # Allow individual session processing
     parser.add_argument(
         '-sess', '--sessions', nargs='+', default=[],
         help='List of session IDs to convert (eg --sessions pre 1 2)'
     )
 
     parser.add_argument(
-        '--no-sessions', action='store_true', default=False,
-        help='Do not use session sub-directories'
-    )
-
-    parser.add_argument(
         '--no-anon', action='store_true', default=False,
         help='Do not anonymize BIDS output (eg for phantom data)'
     )
 
     parser.add_argument(
+        '--ignore', action='store_true', default=False,
+        help='Ignore derived, localizer and 2D images'
+    )
+
+    parser.add_argument(
         '--overwrite', action='store_true', default=False,
         help='Overwrite existing files'
     )
@@ -134,55 +131,6 @@
         '-V', '--version', action='store_true', default=False,
         help='Display bidskit version number and exit'
     )
-=======
-    parser.add_argument('-d', '--dataset', default='.',
-                        help='BIDS dataset directory containing sourcedata subdirectory')
-
-    parser.add_argument('-subj', '--subjects', nargs='+', default=[],
-                        help='List of subject IDs to convert (eg --subjects alpha bravo charlie)')
-
-    parser.add_argument('--no-sessions', action='store_true', default=False,
-                        help='Do not use session sub-directories')
-
-    parser.add_argument('--no-anon', action='store_true', default=False,
-                        help='Do not anonymize BIDS output (eg for phantom data)')
-
-    parser.add_argument('--ignore', action='store_true', default=False,
-                        help='Ignore derived, localizer and 2D images')
-
-    parser.add_argument('--overwrite', action='store_true', default=False,
-                        help='Overwrite existing files')
-
-    parser.add_argument('--skip-if-pruning', action='store_true', default=False,
-                        help='Skip pruning of nonexistent IntendedFor items in json files')
-
-    parser.add_argument('--clean-conv-dir', action='store_true', default=False,
-                        help='Clean up conversion directory')
-
-    parser.add_argument('--bind-fmaps', action='store_true', default=False,
-                        help='Bind fieldmaps to fMRI series using IntendedFor field')
-
-    parser.add_argument('--compression', required=False, default='o',
-                        help='gzip compression flag for dcm2niix (y, o, i, n, 3 depending on dcm2niix version) [o]')
-
-    parser.add_argument('--recon', action='store_true', default=False,
-                        help='Add recon- key to output filenames for bias- and distortion-corrected images')
-
-    parser.add_argument('--complex', action='store_true', default=False,
-                        help='Add part- key to output filenames for complex-valued images')
-
-    parser.add_argument('--multiecho', action='store_true', default=False,
-                        help='Add echo- key to output filenames')
-
-    parser.add_argument('--auto', action='store_true', default=False,
-                        help='Automatically generate protocol translator from series descriptions and sequence parameters')
-
-    parser.add_argument('-fw', '--flywheel', action='store_true', default=False,
-                        help='Curate Flywheel DICOM tarballs in top level of BIDS folder')
-
-    parser.add_argument('-V', '--version', action='store_true', default=False,
-                        help='Display bidskit version number and exit')
->>>>>>> 707afe48
 
     # Parse command line arguments
     args = parser.parse_args()
