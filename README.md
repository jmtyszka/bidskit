# BIDSKIT
<<<<<<< HEAD
### Version 2022.1.25dev
=======
### Version 2022.2.1
>>>>>>> 42dae67c
Python utilities for converting from DICOM to BIDS neuroimaging formats.

The *bidskit* console command takes a directory tree containing imaging series from one or more subjects (eg T1w MPRAGE, BOLD EPI, Fieldmaps), converts the imaging data to Nifti-1 format with JSON metadata files (sidecars) and populates a directory tree according to the latest BIDS specification.

## Documentation
#### [Installation Instructions](docs/Installation.md)
#### [Quick Start Guide](docs/QuickStart.md)

## Bugs and Feature Requests 
Let us know about bugs and feature requests through this repo's
[GitHub Issues](https://github.com/jmtyszka/bidskit/issues) page.

## Related Projects
- [heudiconv](https://github.com/nipy/heudiconv) General purpose heuristic DICOM converter
- [dcm2bids](https://github.com/cbedetti/Dcm2Bids) Christophe Beddetti's DICOM to BIDS converter <|MERGE_RESOLUTION|>--- conflicted
+++ resolved
@@ -1,9 +1,6 @@
 # BIDSKIT
-<<<<<<< HEAD
-### Version 2022.1.25dev
-=======
+
 ### Version 2022.2.1
->>>>>>> 42dae67c
 Python utilities for converting from DICOM to BIDS neuroimaging formats.
 
 The *bidskit* console command takes a directory tree containing imaging series from one or more subjects (eg T1w MPRAGE, BOLD EPI, Fieldmaps), converts the imaging data to Nifti-1 format with JSON metadata files (sidecars) and populates a directory tree according to the latest BIDS specification.
